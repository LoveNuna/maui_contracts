--- conflicted
+++ resolved
@@ -17,19 +17,11 @@
 backtraces = ["cosmwasm-std/backtraces"]
 
 [dependencies]
-<<<<<<< HEAD
-cw20 = { version = "0.2" }
-cosmwasm-bignumber = "1.0.0"
-cosmwasm-storage = { version = "0.10.1" }
-terra-cosmwasm = { version = "1.2.2" }
-cosmwasm-std = { version = "0.10.1" }
-=======
 cw20 = "0.2" 
 cosmwasm-bignumber = "1.0.0"
 cosmwasm-storage = "0.10.1"
 terra-cosmwasm = "1.2.2" 
 cosmwasm-std = "0.10.1"
->>>>>>> 9c169f4d
 schemars = "0.7"
 serde = { version = "1.0.103", default-features = false, features = ["derive"] }
 
